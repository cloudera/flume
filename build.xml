--- conflicted
+++ resolved
@@ -450,12 +450,8 @@
 
   </target>
 
-<<<<<<< HEAD
-  <target name="compile-core" depends="init,version,ivy-retrieve,compile-aho,compile-gen">
-=======
   <target name="compile-core" depends="init,version,ivy-retrieve,compile-gen">
 
->>>>>>> 846f694d
     <!-- Compile Java files (excluding JSPs) checking warnings -->
     <javac 
      encoding="${build.encoding}" 
